--- conflicted
+++ resolved
@@ -2,10 +2,7 @@
 <html>
 <head>
   <meta charset="UTF-8">
-<<<<<<< HEAD
-=======
-<<<<<<< web_AR_v1
->>>>>>> 37414e85
+
   <meta name="viewport"
         content="width=device-width, user-scalable=no, initial-scale=1.0, maximum-scale=1.0, minimum-scale=1.0">
   <title>AR Wall-Fitting Image</title>
@@ -39,8 +36,6 @@
       }
     });
   </script>
-<<<<<<< HEAD
-=======
 </head>
 
 <body style="margin: 0; overflow: hidden;">
@@ -60,82 +55,6 @@
     <!-- AR.js Camera -->
     <a-camera gps-camera rotation-reader></a-camera>
   </a-scene>
-=======
-  <meta name="viewport" content="width=device-width, initial-scale=1.0">
-  <title>WebXR Polyfill with Modules</title>
->>>>>>> 37414e85
-</head>
 
-<body style="margin: 0; overflow: hidden;">
-<<<<<<< HEAD
-  <!-- A-Frame Scene -->
-  <a-scene arjs="sourceType: webcam; scale: 0.5;" vr-mode-ui="enabled: false">
-    
-    <!-- Dynamically Scaling Plane -->
-    <a-plane 
-      src="../assets/images/test.jpeg" 
-      position="0 1 -3"  <!-- Initial position, adjust height (Y-axis) -->
-      width="1.5" 
-      height="1"
-      dynamic-scale  <!-- Attach the scaling component -->
-      rotation="0 0 0">
-    </a-plane>
-
-    <!-- AR.js Camera -->
-    <a-camera gps-camera rotation-reader></a-camera>
-  </a-scene>
-=======
-<script type="module">
-  import * as THREE from 'https://cdn.jsdelivr.net/npm/three@0.155.0/build/three.module.js';
-  import { VRButton } from 'https://cdn.jsdelivr.net/npm/three@0.155.0/examples/jsm/webxr/VRButton.js';
-
-  // Dynamically load the WebXR Polyfill
-  import('https://cdn.jsdelivr.net/npm/webxr-polyfill@latest/build/webxr-polyfill.min.js').then(() => {
-    console.log('WebXR Polyfill loaded!');
-    init();
-  }).catch(error => {
-    console.error('Failed to load WebXR Polyfill:', error);
-  });
-
-  let scene, camera, renderer;
-  let plane;
-
-  function init() {
-    // Create the Scene
-    scene = new THREE.Scene();
-    camera = new THREE.PerspectiveCamera(70, window.innerWidth / window.innerHeight, 0.01, 20);
-
-    // Set up the Renderer
-    renderer = new THREE.WebGLRenderer({ antialias: true, alpha: true });
-    renderer.setSize(window.innerWidth, window.innerHeight);
-    renderer.xr.enabled = true;
-    document.body.appendChild(renderer.domElement);
-
-    // Add WebXR Button
-    document.body.appendChild(VRButton.createButton(renderer));
-
-    // Add Lights
-    const light = new THREE.HemisphereLight(0xffffff, 0xbbbbff, 1);
-    scene.add(light);
-
-    // Add a Plane with an Image
-    const textureLoader = new THREE.TextureLoader();
-    const texture = textureLoader.load('../assets/images/test.jpeg'); // Replace with your image
-    const geometry = new THREE.PlaneGeometry(1.5, 1);
-    const material = new THREE.MeshBasicMaterial({ map: texture, side: THREE.DoubleSide });
-    plane = new THREE.Mesh(geometry, material);
-    plane.position.set(0, 1, -2);
-    scene.add(plane);
-
-    // Animation Loop
-    renderer.setAnimationLoop(render);
-  }
-
-  function render() {
-    renderer.render(scene, camera);
-  }
-</script>
->>>>>>> main
->>>>>>> 37414e85
 </body>
 </html>